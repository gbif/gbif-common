package org.gbif.utils.file.properties;

import java.io.File;
import java.io.FileReader;
import java.io.IOException;
import java.io.InputStream;
import java.io.UnsupportedEncodingException;
import java.net.URL;
import java.util.Properties;

import com.google.common.base.Strings;
import com.google.common.io.Closer;
import com.google.common.io.Resources;

/**
 * Utility class for handling properties files.
 */
public class PropertiesUtil {

  /**
   * When we encode strings, we always specify UTF8 encoding
   */
  public static final String UTF8_ENCODING = "UTF-8";

  /**
   * Private default constructor.
   */
  private PropertiesUtil() {
    // empty block
  }

  /**
   * Loads a properties file.
   * The file should be available in the classpath, the default {@link ClassLoader} is used to load the file.
   * 
   * @throws IOException Should there be an issue in loading the file
   * @throws IllegalArgumentException If the file does not exist
   */
  public static Properties loadProperties(String propertiesFile) throws IOException, IllegalArgumentException {
<<<<<<< HEAD
    Properties tempProperties = new Properties();
    Closer closer = Closer.create();
    try {
      URL configFileURL = Resources.getResource(propertiesFile);
      InputStream inputStream = closer.register(Resources.newInputStreamSupplier(configFileURL).getInput());
=======
    InputStream inputStream = null;
    Properties tempProperties;
    Closer closer = Closer.create();
    try {
      URL configFileURL = Resources.getResource(propertiesFile);
      inputStream = closer.register(Resources.newInputStreamSupplier(configFileURL).getInput());
      tempProperties = new Properties();
>>>>>>> cbb81759
      tempProperties.load(inputStream);
    } finally {
      closer.close();
    }
    return tempProperties;
  }

  /**
   * Reads a property file from an absolute filepath.
   */
  public static Properties readFromFile(String filepath) throws IOException, IllegalArgumentException {
    Closer closer = Closer.create();
    if (Strings.isNullOrEmpty(filepath)) {
      throw new IllegalArgumentException("No properties file given");
    }
    File pf = new File(filepath);
    if (!pf.exists()) {
      throw new IllegalArgumentException("Cannot find properties file " + filepath);
    }
    Properties properties = new Properties();
<<<<<<< HEAD

    Closer closer = Closer.create();
=======
    FileReader reader = closer.register(new FileReader(pf));
>>>>>>> cbb81759
    try {
      FileReader reader = closer.register(new FileReader(pf));
      properties.load(reader);
    } finally {
      closer.close();
    }
    return properties;
  }

  /**
   * Reads and casts the named property as an Double.
   * 
   * @param p The properties file to read from.
   * @param key To read the value of.
   * @param exceptionForNull If true, and the property is not found an IAE is thrown, otherwise defaultValue is
   *        returned
   * @param defaultValue If the property is not found, and exceptionForNull is false, this is returned for missing
   *        properties.
   * @return The property at the key as an Double
   * @throws IllegalArgumentException if the property is invalid (can't be cast to a double) or not found and we are
   *         instructed to throw it.
   */
  public static Double propertyAsDouble(Properties p, String key, boolean exceptionForNull, Double defaultValue)
    throws IllegalArgumentException {
    String v = p.getProperty(key);
    if (v != null) {
      try {
        return Double.parseDouble(v);
      } catch (NumberFormatException e) {
        throw new IllegalArgumentException("Invalid value[" + v + "] supplied for " + key);
      }
    } else {
      if (exceptionForNull) {
        throw new IllegalArgumentException("Missing property for " + key);
      } else {
        return defaultValue;
      }
    }
  }

  /**
   * Reads and casts the named property as an Float.
   * 
   * @param p The properties file to read from.
   * @param key To read the value of.
   * @param exceptionForNull If true, and the property is not found an IAE is thrown, otherwise defaultValue is
   *        returned
   * @param defaultValue If the property is not found, and exceptionForNull is false, this is returned for missing
   *        properties.
   * @return The property at the key as an Float
   * @throws IllegalArgumentException if the property is invalid (can't be cast to a float) or not found and we are
   *         instructed to throw it.
   */
  public static Float propertyAsFloat(Properties p, String key, boolean exceptionForNull, Float defaultValue)
    throws IllegalArgumentException {
    String v = p.getProperty(key);
    if (v != null) {
      try {
        return Float.parseFloat(v);
      } catch (NumberFormatException e) {
        throw new IllegalArgumentException("Invalid value[" + v + "] supplied for " + key);
      }
    } else {
      if (exceptionForNull) {
        throw new IllegalArgumentException("Missing property for " + key);
      } else {
        return defaultValue;
      }
    }
  }

  /**
   * Reads and casts the named property as an Integer.
   * 
   * @param p The properties file to read from.
   * @param key To read the value of.
   * @param exceptionForNull If true, and the property is not found an IAE is thrown, otherwise defaultValue is
   *        returned
   * @param defaultValue If the property is not found, and exceptionForNull is false, this is returned for missing
   *        properties.
   * @return The property at the key as an int
   * @throws IllegalArgumentException if the property is invalid (can't be cast to an int) or not found and we are
   *         instructed to throw it.
   */
  public static Integer propertyAsInt(Properties p, String key, boolean exceptionForNull, Integer defaultValue)
    throws IllegalArgumentException {
    String v = p.getProperty(key);
    if (v != null) {
      try {
        return Integer.parseInt(v);
      } catch (NumberFormatException e) {
        throw new IllegalArgumentException("Invalid value[" + v + "] supplied for " + key);
      }
    } else {
      if (exceptionForNull) {
        throw new IllegalArgumentException("Missing property for " + key);
      } else {
        return defaultValue;
      }
    }
  }

  /**
   * Reads and converts the named property as UTF8 bytes.
   * 
   * @param p The properties file to read from.
   * @param key To read the value of.
   * @param exceptionForNull If true, and the property is not found an IAE is thrown, otherwise defaultValue is
   *        returned
   * @param defaultValue If the property is not found, and exceptionForNull is false, this is returned for missing
   *        properties.
   * @return The property at the key as byte[]t
   * @throws IllegalArgumentException if the property is not found and we are instructed to throw it.
   */
  public static byte[] propertyAsUTF8Bytes(Properties p, String key, boolean exceptionForNull, byte[] defaultValue)
    throws IllegalArgumentException {
    String v = p.getProperty(key);
    if (v != null) {
      try {
        return v.getBytes(UTF8_ENCODING);
      } catch (UnsupportedEncodingException e) {
        // never one would hope
        throw new RuntimeException("System does not support " + UTF8_ENCODING + " encoding");
      }
    } else {
      if (exceptionForNull) {
        throw new IllegalArgumentException("Missing property for " + key);
      } else {
        return defaultValue;
      }
    }
  }
}<|MERGE_RESOLUTION|>--- conflicted
+++ resolved
@@ -32,26 +32,16 @@
   /**
    * Loads a properties file.
    * The file should be available in the classpath, the default {@link ClassLoader} is used to load the file.
-   * 
+   *
    * @throws IOException Should there be an issue in loading the file
    * @throws IllegalArgumentException If the file does not exist
    */
   public static Properties loadProperties(String propertiesFile) throws IOException, IllegalArgumentException {
-<<<<<<< HEAD
     Properties tempProperties = new Properties();
     Closer closer = Closer.create();
     try {
       URL configFileURL = Resources.getResource(propertiesFile);
       InputStream inputStream = closer.register(Resources.newInputStreamSupplier(configFileURL).getInput());
-=======
-    InputStream inputStream = null;
-    Properties tempProperties;
-    Closer closer = Closer.create();
-    try {
-      URL configFileURL = Resources.getResource(propertiesFile);
-      inputStream = closer.register(Resources.newInputStreamSupplier(configFileURL).getInput());
-      tempProperties = new Properties();
->>>>>>> cbb81759
       tempProperties.load(inputStream);
     } finally {
       closer.close();
@@ -63,7 +53,6 @@
    * Reads a property file from an absolute filepath.
    */
   public static Properties readFromFile(String filepath) throws IOException, IllegalArgumentException {
-    Closer closer = Closer.create();
     if (Strings.isNullOrEmpty(filepath)) {
       throw new IllegalArgumentException("No properties file given");
     }
@@ -72,12 +61,8 @@
       throw new IllegalArgumentException("Cannot find properties file " + filepath);
     }
     Properties properties = new Properties();
-<<<<<<< HEAD
 
     Closer closer = Closer.create();
-=======
-    FileReader reader = closer.register(new FileReader(pf));
->>>>>>> cbb81759
     try {
       FileReader reader = closer.register(new FileReader(pf));
       properties.load(reader);
@@ -89,7 +74,7 @@
 
   /**
    * Reads and casts the named property as an Double.
-   * 
+   *
    * @param p The properties file to read from.
    * @param key To read the value of.
    * @param exceptionForNull If true, and the property is not found an IAE is thrown, otherwise defaultValue is
@@ -120,7 +105,7 @@
 
   /**
    * Reads and casts the named property as an Float.
-   * 
+   *
    * @param p The properties file to read from.
    * @param key To read the value of.
    * @param exceptionForNull If true, and the property is not found an IAE is thrown, otherwise defaultValue is
@@ -151,7 +136,7 @@
 
   /**
    * Reads and casts the named property as an Integer.
-   * 
+   *
    * @param p The properties file to read from.
    * @param key To read the value of.
    * @param exceptionForNull If true, and the property is not found an IAE is thrown, otherwise defaultValue is
@@ -182,7 +167,7 @@
 
   /**
    * Reads and converts the named property as UTF8 bytes.
-   * 
+   *
    * @param p The properties file to read from.
    * @param key To read the value of.
    * @param exceptionForNull If true, and the property is not found an IAE is thrown, otherwise defaultValue is
